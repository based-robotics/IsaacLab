--- conflicted
+++ resolved
@@ -131,23 +131,6 @@
 Isaac Lab is built on top of Isaac Sim and requires specific versions of Isaac Sim that are compatible with each release of Isaac Lab.
 Below, we outline the recent Isaac Lab releases and GitHub branches and their corresponding dependency versions for Isaac Sim.
 
-<<<<<<< HEAD
-| Isaac Lab Version             | Isaac Sim Version |
-| ----------------------------- | ----------------- |
-| `main` branch                 | Isaac Sim 4.5     |
-| `v2.1.1`                      | Isaac Sim 4.5     |
-| `v2.1.0`                      | Isaac Sim 4.5     |
-| `v2.0.2`                      | Isaac Sim 4.5     |
-| `v2.0.1`                      | Isaac Sim 4.5     |
-| `v2.0.0`                      | Isaac Sim 4.5     |
-| `feature/isaacsim_5_0` branch | Isaac Sim 5.0     |
-
-Note that the `feature/isaacsim_5_0` will contain active updates and may contain some breaking changes
-until the official Isaac Lab 2.2 release.
-It currently requires the [Isaac Sim 5.0 branch](https://github.com/isaac-sim/IsaacSim) available on GitHub built from source.
-Please refer to the README in the `feature/isaacsim_5_0` branch for instructions for using Isaac Lab with Isaac Sim 5.0.
-We are actively working on introducing backwards compatibility support for Isaac Sim 4.5 for this branch.
-=======
 | Isaac Lab Version             | Isaac Sim Version   |
 | ----------------------------- | ------------------- |
 | `main` branch                 | Isaac Sim 4.5 / 5.0 |
@@ -157,7 +140,6 @@
 | `v2.0.2`                      | Isaac Sim 4.5       |
 | `v2.0.1`                      | Isaac Sim 4.5       |
 | `v2.0.0`                      | Isaac Sim 4.5       |
->>>>>>> 1718ef6b
 
 
 ## Contributing to Isaac Lab
